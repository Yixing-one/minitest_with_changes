--- conflicted
+++ resolved
@@ -29,11 +29,7 @@
 val Scala211 = "2.11.12"
 
 ThisBuild / scalaVersion := "2.12.8"
-<<<<<<< HEAD
 ThisBuild / crossScalaVersions := Seq(Scala211, "2.12.8", "2.13.0")
-=======
-ThisBuild / crossScalaVersions := Seq("2.10.7", Scala211, "2.12.8", "2.13.0-RC2")
->>>>>>> a33d8645
 
 def scalaPartV = Def setting (CrossVersion partialVersion scalaVersion.value)
 lazy val crossVersionSharedSources: Seq[Setting[_]] =
